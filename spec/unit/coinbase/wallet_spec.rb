--- conflicted
+++ resolved
@@ -34,7 +34,6 @@
       }
     )
   end
-<<<<<<< HEAD
 
   let(:model_with_seed_pending) do
     Coinbase::Client::Wallet.new(
@@ -55,8 +54,6 @@
       }
     )
   end
-=======
->>>>>>> 8f72978f
   let(:seed) { '000102030405060708090a0b0c0d0e0f101112131415161718191a1b1c1d1e1f' }
   let(:wallets_api) { double('Coinbase::Client::WalletsApi') }
   let(:addresses_api) { double('Coinbase::Client::AddressesApi') }
@@ -112,148 +109,6 @@
     context 'when there are no addresses' do
       let(:address_list_model) { Coinbase::Client::AddressList.new({ 'data' => [], 'total_count' => 0 }) }
 
-<<<<<<< HEAD
-      it 'does not set any addresses' do
-        expect(imported_wallet.addresses.length).to eq(0)
-      end
-    end
-  end
-
-  describe '.create' do
-    let(:wallet_id) { SecureRandom.uuid }
-    let(:create_wallet_request) do
-      { wallet: { network_id: network_id, use_server_signer: use_server_signer } }
-    end
-    let(:request) { { create_wallet_request: create_wallet_request } }
-    let(:wallet_model) { Coinbase::Client::Wallet.new({ 'id': wallet_id, 'network_id': network_id }) }
-    let(:configuration) { double('Coinbase::Configuration', use_server_signer: use_server_signer, api_client: nil) }
-
-    subject(:created_wallet) { described_class.create }
-
-    before do
-      allow(Coinbase).to receive(:configuration).and_return(configuration)
-      allow(wallets_api).to receive(:create_wallet).with(request).and_return(wallet_model)
-    end
-
-    context 'when not using a server signer' do
-      let(:use_server_signer) { false }
-      before do
-        allow(addresses_api)
-          .to receive(:create_address)
-          .with(
-            wallet_id,
-            satisfy do |req|
-              public_key = req[:create_address_request][:public_key]
-              attestation = req[:create_address_request][:attestation]
-
-              public_key.is_a?(String) && attestation.is_a?(String)
-            end
-          ).and_return(address_model1)
-
-        allow(wallets_api)
-          .to receive(:get_wallet)
-          .with(wallet_id)
-          .and_return(model_with_default_address)
-      end
-
-      it 'creates a new wallet' do
-        expect(created_wallet).to be_a(Coinbase::Wallet)
-      end
-
-      it 'creates a default address' do
-        expect(created_wallet.default_address).to be_a(Coinbase::Address)
-        expect(created_wallet.addresses.length).to eq(1)
-      end
-    end
-
-    context 'when setting the network ID explicitly' do
-      let(:network_id) { 'base-mainnet' }
-      let(:use_server_signer) { false }
-
-      before do
-        allow(addresses_api)
-          .to receive(:create_address)
-          .with(
-            wallet_id,
-            satisfy do |req|
-              public_key = req[:create_address_request][:public_key]
-              attestation = req[:create_address_request][:attestation]
-
-              public_key.is_a?(String) && attestation.is_a?(String)
-            end
-          ).and_return(address_model1)
-
-        allow(wallets_api)
-          .to receive(:get_wallet)
-          .with(wallet_id)
-          .and_return(model_with_default_address)
-      end
-
-      subject(:created_wallet) do
-        described_class.create(network_id: network_id)
-      end
-
-      it 'creates a new wallet' do
-        expect(created_wallet).to be_a(Coinbase::Wallet)
-      end
-
-      it 'sets the specified network ID' do
-        expect(created_wallet.network_id).to eq(:base_mainnet)
-      end
-    end
-
-    context 'when using a server signer' do
-      let(:use_server_signer) { true }
-      before do
-        allow(addresses_api)
-          .to receive(:create_address)
-          .with(wallet_id, { create_address_request: {} })
-          .and_return(address_model1)
-
-        allow(wallets_api)
-          .to receive(:get_wallet)
-          .with(wallet_id)
-          .and_return(model_with_seed_active)
-      end
-
-      subject(:created_wallet) { described_class.create }
-
-      it 'creates a new wallet' do
-        expect(created_wallet).to be_a(Coinbase::Wallet)
-      end
-
-      it 'creates a default address' do
-        puts created_wallet
-        expect(created_wallet.default_address).to be_a(Coinbase::Address)
-        expect(created_wallet.addresses.length).to eq(1)
-      end
-
-      it 'sets the default network ID' do
-        expect(created_wallet.network_id).to eq(:base_sepolia)
-      end
-    end
-
-    context 'when using a server signer is not active' do
-      let(:use_server_signer) { true }
-      before do
-        allow(wallets_api)
-          .to receive(:get_wallet)
-          .with(wallet_id)
-          .and_return(model_with_seed_pending)
-      end
-
-      subject(:created_wallet) do
-        described_class.create(interval_seconds: 0.2, timeout_seconds: 0.00001)
-      end
-
-      it 'raises a Timeout::Error' do
-        expect { created_wallet }.to raise_error(Timeout::Error,
-                                                 'Wallet creation timed out. Check status of your Server-Signer')
-      end
-    end
-  end
-
-=======
       it 'loads the wallet addresses' do
         expect(imported_wallet.addresses.length).to eq(0)
       end
@@ -326,7 +181,6 @@
     end
   end
 
->>>>>>> 8f72978f
   describe '#initialize' do
     context 'when no seed or address models are provided' do
       subject(:wallet) { described_class.new(model) }
@@ -438,11 +292,8 @@
       described_class.new(model, seed: seed)
     end
 
-<<<<<<< HEAD
     let(:configuration) { double('Coinbase::Configuration', use_server_signer: use_server_signer, api_client: nil) }
 
-=======
->>>>>>> 8f72978f
     subject(:created_address) { wallet.create_address }
 
     before do
@@ -498,7 +349,6 @@
       it 'is not sets as the default address' do
         expect(created_address).not_to eq(wallet.default_address)
       end
-<<<<<<< HEAD
     end
 
     context 'when using a server signer' do
@@ -510,18 +360,16 @@
       before do
         allow(addresses_api)
           .to receive(:create_address)
-          .with(wallet_id).and_return(created_address_model)
+                .with(wallet_id).and_return(created_address_model)
         allow(wallets_api)
           .to receive(:get_wallet)
-          .with(wallet_id)
-          .and_return(model_with_default_address)
+                .with(wallet_id)
+                .and_return(model_with_default_address)
       end
 
       it 'creates a new address' do
         expect(created_address).to be_a(Coinbase::Address)
       end
-=======
->>>>>>> 8f72978f
     end
   end
 
@@ -649,19 +497,11 @@
 
     context 'when the destination is a Wallet' do
       let(:destination) { other_wallet }
-<<<<<<< HEAD
-      let(:to_address_id) { destination.default_address.id }
-=======
->>>>>>> 8f72978f
 
       before do
         allow(wallet.default_address)
           .to receive(:transfer)
-<<<<<<< HEAD
-          .with(amount, asset_id, to_address_id)
-=======
           .with(amount, asset_id, destination)
->>>>>>> 8f72978f
           .and_return(transfer)
       end
 
@@ -670,23 +510,13 @@
       end
     end
 
-<<<<<<< HEAD
-    context 'when the desination is an Address' do
-      let(:destination) { other_wallet.default_address }
-      let(:to_address_id) { destination.id }
-=======
     context 'when the destination is an Address' do
       let(:destination) { other_wallet.default_address }
->>>>>>> 8f72978f
 
       before do
         allow(wallet.default_address)
           .to receive(:transfer)
-<<<<<<< HEAD
-          .with(amount, asset_id, to_address_id)
-=======
           .with(amount, asset_id, destination)
->>>>>>> 8f72978f
           .and_return(transfer)
       end
 
@@ -773,8 +603,6 @@
     end
   end
 
-<<<<<<< HEAD
-=======
   describe '#save_seed!' do
     let(:file_path) { "#{SecureRandom.uuid}.json" }
     let(:initial_seed_data) { JSON.pretty_generate({}) }
@@ -949,7 +777,6 @@
     end
   end
 
->>>>>>> 8f72978f
   describe '#inspect' do
     it 'includes wallet details' do
       expect(wallet.inspect).to include(wallet_id, Coinbase.to_sym(network_id).to_s)
