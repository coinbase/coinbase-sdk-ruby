--- conflicted
+++ resolved
@@ -389,7 +389,6 @@
         end.to raise_error('Cannot transfer from address without private key loaded')
       end
     end
-<<<<<<< HEAD
 
     context 'when using server signer' do
       let(:configuration) { double('Coinbase::Configuration', use_server_signer: true, api_client: nil) }
@@ -407,16 +406,14 @@
       it 'creates a transfer without broadcast' do
         expect(addresses_api)
           .to receive(:get_address_balance)
-          .with(wallet_id, address_id, 'eth')
-          .and_return(eth_balance_response)
+                .with(wallet_id, address_id, 'eth')
+                .and_return(eth_balance_response)
         expect(transfers_api)
           .to receive(:create_transfer)
-          .with(wallet_id, address_id, create_transfer_request)
+                .with(wallet_id, address_id, create_transfer_request)
         expect(address.transfer(amount, asset_id, destination)).to eq(transfer)
       end
     end
-=======
->>>>>>> 8f72978f
   end
 
   describe '#can_sign?' do
