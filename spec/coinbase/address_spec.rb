# frozen_string_literal: true

describe Coinbase::Address do
  let(:key) { Eth::Key.new }
  let(:network_id) { :base_sepolia }
  let(:address_id) { key.address.to_s }
  let(:wallet_id) { SecureRandom.uuid }
  let(:model) do
    Coinbase::Client::Address.new({
                                    'network_id' => 'base-sepolia',
                                    'address_id' => address_id,
                                    'wallet_id' => wallet_id,
                                    'public_key' => key.public_key.compressed.unpack1('H*')
                                  })
  end
  let(:addresses_api) { double('Coinbase::Client::AddressesApi') }
  let(:transfers_api) { double('Coinbase::Client::TransfersApi') }
  let(:client) { double('Jimson::Client') }

  before(:each) do
    configuration = double(Coinbase::Configuration)
    allow(Coinbase).to receive(:configuration).and_return(configuration)
    allow(configuration).to receive(:base_sepolia_client).and_return(client)
  end

  subject(:address) do
<<<<<<< HEAD
    described_class.new(model, addresses_api, key)
=======
    described_class.new(model, addresses_api, transfers_api, key, client: client)
>>>>>>> 736a97fc
  end

  describe '#initialize' do
    it 'initializes a new Address' do
      expect(address).to be_a(Coinbase::Address)
    end
  end

  describe '#network_id' do
    it 'returns the network ID' do
      expect(address.network_id).to eq(network_id)
    end
  end

  describe '#address_id' do
    it 'returns the address ID' do
      expect(address.address_id).to eq(address_id)
    end
  end

  describe '#wallet_id' do
    it 'returns the wallet ID' do
      expect(address.wallet_id).to eq(wallet_id)
    end
  end

  describe '#list_balances' do
    let(:response) do
      Coinbase::Client::AddressBalanceList.new(
        'data' => [
          Coinbase::Client::Balance.new(
            {
              'amount' => '1000000000000000000',
              'asset' => Coinbase::Client::Asset.new({
                                                       'network_id': 'base-sepolia',
                                                       'asset_id': 'eth',
                                                       'decimals': 18
                                                     })
            }
          ),
          Coinbase::Client::Balance.new(
            {
              'amount' => '5000',
              'asset' => Coinbase::Client::Asset.new({
                                                       'network_id': 'base-sepolia',
                                                       'asset_id': 'usdc',
                                                       'decimals': 6
                                                     })
            }
          )
        ]
      )
    end

    it 'returns a hash with balances' do
      expect(addresses_api)
        .to receive(:list_address_balances)
        .with(wallet_id, address_id)
        .and_return(response)
      expect(address.list_balances).to eq(eth: BigDecimal('1'), usdc: BigDecimal('5000'))
    end
  end

  describe '#get_balance' do
    let(:response) do
      Coinbase::Client::Balance.new(
        {
          'amount' => '1000000000000000000',
          'asset' => Coinbase::Client::Asset.new({
                                                   'network_id': 'base-sepolia',
                                                   'asset_id': 'eth',
                                                   'decimals': 18
                                                 })
        }
      )
    end

    it 'returns the correct ETH balance' do
      expect(addresses_api)
        .to receive(:get_address_balance)
        .with(wallet_id, address_id, 'eth')
        .and_return(response)
      expect(address.get_balance(:eth)).to eq BigDecimal('1')
    end

    it 'returns the correct Gwei balance' do
      expect(addresses_api)
        .to receive(:get_address_balance)
        .with(wallet_id, address_id, 'eth')
        .and_return(response)
      expect(address.get_balance(:gwei)).to eq BigDecimal('1_000_000_000')
    end

    it 'returns the correct Wei balance' do
      expect(addresses_api)
        .to receive(:get_address_balance)
        .with(wallet_id, address_id, 'eth')
        .and_return(response)
      expect(address.get_balance(:wei)).to eq BigDecimal('1_000_000_000_000_000_000')
    end

    it 'returns 0 for an unsupported asset' do
      expect(addresses_api)
        .to receive(:get_address_balance)
        .with(wallet_id, address_id, 'uni')
        .and_return(nil)
      expect(address.get_balance(:uni)).to eq BigDecimal('0')
    end
  end

  describe '#transfer' do
    let(:balance_response) do
      Coinbase::Client::Balance.new(
        {
          'amount' => '1000000000000000000',
          'asset' => Coinbase::Client::Asset.new({
                                                   'network_id': 'base-sepolia',
                                                   'asset_id': 'eth',
                                                   'decimals': 18
                                                 })
        }
      )
    end
    let(:to_key) { Eth::Key.new }
    let(:to_address_id) { to_key.address.to_s }
    let(:transaction_hash) { '0xdeadbeef' }
    let(:raw_signed_transaction) { '0123456789abcdef' }
    let(:transaction) { double('Transaction', sign: transaction_hash, hex: raw_signed_transaction) }
    let(:transfer) do
      double('Transfer', transaction: transaction)
    end

    before do
      allow(Coinbase::Transfer).to receive(:new).and_return(transfer)
      allow(client).to receive(:eth_sendRawTransaction).with("0x#{raw_signed_transaction}").and_return(transaction_hash)
    end

    # TODO: Add test case for when the destination is a Wallet.

    context 'when the destination is a valid Address' do
<<<<<<< HEAD
      let(:destination) { described_class.new(model, addresses_api, to_key) }

=======
      let(:asset_id) { :wei }
      let(:amount) { 500_000_000_000_000_000 }
      let(:destination) { described_class.new(model, addresses_api, transfers_api, to_key, client: client) }
      let(:create_transfer_request) do
        { amount: amount.to_s, network_id: network_id, asset_id: 'eth', destination: destination.address_id }
      end
>>>>>>> 736a97fc
      it 'creates a Transfer' do
        expect(addresses_api)
          .to receive(:get_address_balance)
          .with(wallet_id, address_id, 'eth')
          .and_return(balance_response)
        expect(transfers_api)
          .to receive(:create_transfer)
          .with(wallet_id, address_id, create_transfer_request)
        expect(address.transfer(amount, asset_id, destination)).to eq(transfer)
      end
    end

    context 'when the destination is a valid Address ID' do
      let(:asset_id) { :wei }
      let(:amount) { 500_000_000_000_000_000 }
      let(:destination) { to_address_id }
      let(:create_transfer_request) do
        { amount: amount.to_s, network_id: network_id, asset_id: 'eth', destination: to_address_id }
      end
      it 'creates a Transfer' do
        expect(addresses_api)
          .to receive(:get_address_balance)
          .with(wallet_id, address_id, 'eth')
          .and_return(balance_response)
        expect(transfers_api)
          .to receive(:create_transfer)
          .with(wallet_id, address_id,  create_transfer_request)
        expect(address.transfer(amount, asset_id, destination)).to eq(transfer)
      end
    end

    context 'when the destination is a valid Address ID and asset is Gwei' do
      let(:asset_id) { :gwei }
      let(:amount) { 500_000_000 }
      let(:wei_amount) { 500_000_000_000_000_000 }
      let(:destination) { to_address_id }
      let(:create_transfer_request) do
        { amount: wei_amount.to_s, network_id: network_id, asset_id: 'eth', destination: to_address_id }
      end
      it 'creates a Transfer' do
        expect(addresses_api)
          .to receive(:get_address_balance)
          .with(wallet_id, address_id, 'eth')
          .and_return(balance_response)
        expect(transfers_api)
          .to receive(:create_transfer)
          .with(wallet_id, address_id,  create_transfer_request)
        expect(address.transfer(amount, asset_id, destination)).to eq(transfer)
      end
    end

    context 'when the asset is unsupported' do
      let(:amount) { 500_000_000_000_000_000 }
      it 'raises an ArgumentError' do
        expect { address.transfer(amount, :uni, to_address_id) }.to raise_error(ArgumentError, 'Unsupported asset: uni')
      end
    end

    # TODO: Add test case for when the destination is a Wallet.

    context 'when the destination Address is on a different network' do
      let(:asset_id) { :wei }
      let(:amount) { 500_000_000_000_000_000 }
      let(:new_model) do
        Coinbase::Client::Address.new({
                                        'network_id' => 'base-mainnet',
                                        'address_id' => address_id,
                                        'wallet_id' => wallet_id,
                                        'public_key' => key.public_key.compressed.unpack1('H*')
                                      })
      end

      it 'raises an ArgumentError' do
        expect do
<<<<<<< HEAD
          address.transfer(amount, asset_id, Coinbase::Address.new(new_model, addresses_api, to_key))
=======
          address.transfer(amount, asset_id, Coinbase::Address.new(
                                               new_model,
                                               addresses_api,
                                               transfers_api,
                                               to_key,
                                               client: client
                                             ))
>>>>>>> 736a97fc
        end.to raise_error(ArgumentError, 'Transfer must be on the same Network')
      end
    end

    context 'when the balance is insufficient' do
      let(:asset_id) { :wei }
      let(:excessive_amount) { 9_000_000_000_000_000_000_000 }
      before do
        expect(addresses_api)
          .to receive(:get_address_balance)
          .with(wallet_id, address_id, 'eth')
          .and_return(balance_response)
      end

      it 'raises an ArgumentError' do
        expect do
          address.transfer(excessive_amount, asset_id, to_address_id)
        end.to raise_error(ArgumentError)
      end
    end
  end

  describe '#to_s' do
    it 'returns the address as a string' do
      expect(address.to_s).to eq(address_id)
    end
  end
end<|MERGE_RESOLUTION|>--- conflicted
+++ resolved
@@ -24,11 +24,7 @@
   end
 
   subject(:address) do
-<<<<<<< HEAD
     described_class.new(model, addresses_api, key)
-=======
-    described_class.new(model, addresses_api, transfers_api, key, client: client)
->>>>>>> 736a97fc
   end
 
   describe '#initialize' do
@@ -169,17 +165,13 @@
     # TODO: Add test case for when the destination is a Wallet.
 
     context 'when the destination is a valid Address' do
-<<<<<<< HEAD
+      let(:asset_id) { :wei }
+      let(:amount) { 500_000_000_000_000_000 }
       let(:destination) { described_class.new(model, addresses_api, to_key) }
-
-=======
-      let(:asset_id) { :wei }
-      let(:amount) { 500_000_000_000_000_000 }
-      let(:destination) { described_class.new(model, addresses_api, transfers_api, to_key, client: client) }
       let(:create_transfer_request) do
         { amount: amount.to_s, network_id: network_id, asset_id: 'eth', destination: destination.address_id }
       end
->>>>>>> 736a97fc
+
       it 'creates a Transfer' do
         expect(addresses_api)
           .to receive(:get_address_balance)
@@ -254,17 +246,7 @@
 
       it 'raises an ArgumentError' do
         expect do
-<<<<<<< HEAD
           address.transfer(amount, asset_id, Coinbase::Address.new(new_model, addresses_api, to_key))
-=======
-          address.transfer(amount, asset_id, Coinbase::Address.new(
-                                               new_model,
-                                               addresses_api,
-                                               transfers_api,
-                                               to_key,
-                                               client: client
-                                             ))
->>>>>>> 736a97fc
         end.to raise_error(ArgumentError, 'Transfer must be on the same Network')
       end
     end
