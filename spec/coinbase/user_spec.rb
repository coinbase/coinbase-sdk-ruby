# frozen_string_literal: true

describe Coinbase::User do
  let(:user_id) { SecureRandom.uuid }
  let(:model) { Coinbase::Client::User.new({ 'id': user_id }) }
  let(:wallets_api) { instance_double(Coinbase::Client::WalletsApi) }
  let(:addresses_api) { instance_double(Coinbase::Client::AddressesApi) }
<<<<<<< HEAD
  let(:user) { described_class.new(model) }
=======
  let(:transfers_api) { instance_double(Coinbase::Client::TransfersApi) }
  let(:user) { described_class.new(model, wallets_api, addresses_api, transfers_api) }
>>>>>>> 736a97fc

  describe '#user_id' do
    it 'returns the user ID' do
      expect(user.user_id).to eq(user_id)
    end
  end

  describe '#create_wallet' do
    let(:wallet_id) { SecureRandom.uuid }
    let(:network_id) { 'base-sepolia' }
    let(:create_wallet_request) { { wallet: { network_id: network_id } } }
    let(:opts) { { create_wallet_request: create_wallet_request } }
    let(:wallet_model) { Coinbase::Client::Wallet.new({ 'id': wallet_id, 'network_id': network_id }) }
    let(:wallet_model_with_default_address) do
      Coinbase::Client::Wallet.new(
        {
          'id': wallet_id,
          'network_id': 'base-sepolia',
          'default_address': Coinbase::Client::Address.new({
                                                             'address_id': '0xdeadbeef',
                                                             'wallet_id': wallet_id,
                                                             'public_key': '0x1234567890',
                                                             'network_id': 'base-sepolia'
                                                           })
        }
      )
    end

    before do
      allow(Coinbase::Client::AddressesApi).to receive(:new).and_return(addresses_api)
      allow(Coinbase::Client::WalletsApi).to receive(:new).and_return(wallets_api)
      expect(wallets_api).to receive(:create_wallet).with(opts).and_return(wallet_model)
      expect(addresses_api)
        .to receive(:create_address)
        .with(wallet_id, satisfy do |opts|
          public_key_present = opts[:create_address_request][:public_key].is_a?(String)
          attestation_present = opts[:create_address_request][:attestation].is_a?(String)
          public_key_present && attestation_present
        end)
      expect(wallets_api).to receive(:get_wallet).with(wallet_id).and_return(wallet_model_with_default_address)
    end

    it 'creates a new wallet' do
      wallet = user.create_wallet
      expect(wallet).to be_a(Coinbase::Wallet)
      expect(wallet.wallet_id).to eq(wallet_id)
      expect(wallet.network_id).to eq(:base_sepolia)
    end
  end

  describe '#import_wallet' do
    let(:client) { double('Jimson::Client') }
    let(:wallet_id) { SecureRandom.uuid }
    let(:wallet_model) { Coinbase::Client::Wallet.new({ 'id': wallet_id, 'network_id': 'base-sepolia' }) }
    let(:wallets_api) { double('Coinbase::Client::WalletsApi') }
    let(:network_id) { 'base-sepolia' }
    let(:create_wallet_request) { { wallet: { network_id: network_id } } }
    let(:opts) { { create_wallet_request: create_wallet_request } }
    let(:addresses_api) { double('Coinbase::Client::AddressesApi') }
    let(:address_model) do
      Coinbase::Client::Address.new({
                                      'address_id': '0xdeadbeef',
                                      'wallet_id': wallet_id,
                                      'public_key': '0x1234567890',
                                      'network_id': 'base-sepolia'
                                    })
    end
    let(:wallet_model_with_default_address) do
      Coinbase::Client::Wallet.new(
        {
          'id': wallet_id,
          'network_id': 'base-sepolia',
          'default_address': address_model
        }
      )
    end
    let(:address_list_model) do
      Coinbase::Client::AddressList.new({ 'data' => [address_model], 'total_count' => 1 })
    end

    before do
      allow(Coinbase::Client::AddressesApi).to receive(:new).and_return(addresses_api)
      allow(Coinbase::Client::WalletsApi).to receive(:new).and_return(wallets_api)
      expect(wallets_api).to receive(:create_wallet).with(opts).and_return(wallet_model)
      expect(addresses_api)
        .to receive(:create_address)
        .with(wallet_id, satisfy do |opts|
          public_key_present = opts[:create_address_request][:public_key].is_a?(String)
          attestation_present = opts[:create_address_request][:attestation].is_a?(String)
          public_key_present && attestation_present
        end)
      expect(wallets_api).to receive(:get_wallet).with(wallet_id).and_return(wallet_model_with_default_address)
      expect(wallets_api).to receive(:get_wallet).with(wallet_id).and_return(wallet_model)
      expect(addresses_api).to receive(:list_addresses).with(wallet_id).and_return(address_list_model)
      expect(addresses_api).to receive(:get_address).and_return(address_model)
    end

    it 'imports an exported Wallet' do
      wallet = user.create_wallet
      data = wallet.export
      new_wallet = user.import_wallet(data)

      expect(new_wallet.wallet_id).to eq(wallet.wallet_id)
      expect(new_wallet.list_addresses.length).to eq(wallet.list_addresses.length)
    end
  end

  describe '#list_wallet_ids' do
    let(:wallet_ids) { [SecureRandom.uuid, SecureRandom.uuid] }
    let(:data) do
      wallet_ids.map { |id| Coinbase::Client::Wallet.new({ 'id': id, 'network_id': 'base-sepolia' }) }
    end
    let(:wallet_list) { Coinbase::Client::WalletList.new({ 'data' => data }) }
    it 'lists the wallet IDs' do
      allow(Coinbase::Client::WalletsApi).to receive(:new).and_return(wallets_api)
      expect(wallets_api).to receive(:list_wallets).and_return(wallet_list)
      expect(user.list_wallet_ids).to eq(wallet_ids)
    end
  end
end<|MERGE_RESOLUTION|>--- conflicted
+++ resolved
@@ -5,12 +5,8 @@
   let(:model) { Coinbase::Client::User.new({ 'id': user_id }) }
   let(:wallets_api) { instance_double(Coinbase::Client::WalletsApi) }
   let(:addresses_api) { instance_double(Coinbase::Client::AddressesApi) }
-<<<<<<< HEAD
   let(:user) { described_class.new(model) }
-=======
   let(:transfers_api) { instance_double(Coinbase::Client::TransfersApi) }
-  let(:user) { described_class.new(model, wallets_api, addresses_api, transfers_api) }
->>>>>>> 736a97fc
 
   describe '#user_id' do
     it 'returns the user ID' do
