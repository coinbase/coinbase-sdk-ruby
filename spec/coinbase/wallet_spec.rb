# frozen_string_literal: true

describe Coinbase::Wallet do
  let(:client) { double('Jimson::Client') }
  let(:wallet_id) { SecureRandom.uuid }
  let(:model) { Coinbase::Client::Wallet.new({ 'id': wallet_id, 'network_id': 'base-sepolia' }) }
  let(:address_model) do
    Coinbase::Client::Address.new({
                                    'address_id': '0xdeadbeef',
                                    'wallet_id': wallet_id,
                                    'public_key': '0x1234567890',
                                    'network_id': 'base-sepolia'
                                  })
  end
  let(:model_with_default_address) do
    Coinbase::Client::Wallet.new(
      {
        'id': wallet_id,
        'network_id': 'base-sepolia',
        'default_address': address_model
      }
    )
  end
  let(:wallets_api) { double('Coinbase::Client::WalletsApi') }
  let(:addresses_api) { double('Coinbase::Client::AddressesApi') }
  let(:transfers_api) { double('Coinbase::Client::TransfersApi') }

  before do
    allow(Coinbase::Client::AddressesApi).to receive(:new).and_return(addresses_api)
    allow(Coinbase::Client::WalletsApi).to receive(:new).and_return(wallets_api)
    allow(addresses_api).to receive(:create_address).and_return(address_model)
    allow(addresses_api).to receive(:get_address).and_return(address_model)
    allow(wallets_api).to receive(:get_wallet).with(wallet_id).and_return(model_with_default_address)
<<<<<<< HEAD
    @wallet = described_class.new(model)
=======
    @wallet = described_class.new(model, wallets_api, addresses_api, transfers_api, client: client)
>>>>>>> 736a97fc
  end

  describe '#initialize' do
    context 'when no seed or address count is provided' do
      it 'initializes a new Wallet' do
        expect(addresses_api)
          .to receive(:create_address)
          .with(wallet_id, satisfy do |opts|
            public_key_present = opts[:create_address_request][:public_key].is_a?(String)
            attestation_present = opts[:create_address_request][:attestation].is_a?(String)
            public_key_present && attestation_present
          end)
<<<<<<< HEAD
        @wallet = described_class.new(model)
=======
        @wallet = described_class.new(model, wallets_api, addresses_api, transfers_api, client: client)
>>>>>>> 736a97fc
        expect(@wallet).to be_a(Coinbase::Wallet)
      end
    end

    context 'when a seed is provided' do
      let(:seed) { '000102030405060708090a0b0c0d0e0f101112131415161718191a1b1c1d1e1f' }
      let(:seed_wallet) { described_class.new(model, seed: seed) }

      it 'initializes a new Wallet with the provided seed' do
        expect(addresses_api)
          .to receive(:create_address)
          .with(wallet_id, satisfy do |opts|
            public_key_present = opts[:create_address_request][:public_key].is_a?(String)
            attestation_present = opts[:create_address_request][:attestation].is_a?(String)
            public_key_present && attestation_present
          end)
          .and_return(address_model)
        expect(seed_wallet).to be_a(Coinbase::Wallet)
      end

      it 'raises an error for an invalid seed' do
        expect do
<<<<<<< HEAD
          described_class.new(model, seed: 'invalid')
=======
          described_class.new(model, wallets_api, addresses_api, transfers_api, seed: 'invalid', client: client)
>>>>>>> 736a97fc
        end.to raise_error(ArgumentError, 'Seed must be 32 bytes')
      end
    end

    context 'when the address count is provided' do
      let(:address_count) { 5 }
      let(:address_wallet) do
<<<<<<< HEAD
        described_class.new(model, address_count: address_count)
=======
        described_class.new(model, wallets_api, addresses_api, transfers_api, address_count: address_count,
                                                                              client: client)
>>>>>>> 736a97fc
      end

      it 'initializes a new Wallet with the provided address count' do
        expect(addresses_api).to receive(:get_address).exactly(address_count).times
        expect(address_wallet.list_addresses.length).to eq(address_count)
      end
    end
  end

  describe '#wallet_id' do
    it 'returns the Wallet ID' do
      expect(@wallet.wallet_id).to eq(wallet_id)
    end
  end

  describe '#network_id' do
    it 'returns the Network ID' do
      expect(@wallet.network_id).to eq(:base_sepolia)
    end
  end

  describe '#create_address' do
    it 'creates a new address' do
      expect(addresses_api)
        .to receive(:create_address)
        .with(wallet_id, satisfy do |opts|
          public_key_present = opts[:create_address_request][:public_key].is_a?(String)
          attestation_present = opts[:create_address_request][:attestation].is_a?(String)
          public_key_present && attestation_present
        end)
        .and_return(address_model)
        .exactly(1).times
      address = @wallet.create_address
      expect(address).to be_a(Coinbase::Address)
      expect(@wallet.list_addresses.length).to eq(2)
      expect(address).not_to eq(@wallet.default_address)
    end
  end

  describe '#default_address' do
    it 'returns the first address' do
      expect(@wallet.default_address).to eq(@wallet.list_addresses.first)
    end
  end

  describe '#get_address' do
    before do
      allow(addresses_api).to receive(:create_address).and_return(address_model)
    end

    it 'returns the correct address' do
      default_address = @wallet.default_address
      expect(@wallet.get_address(default_address.address_id)).to eq(default_address)
    end
  end

  describe '#list_addresses' do
    it 'contains one address' do
      expect(@wallet.list_addresses.length).to eq(1)
    end
  end

  describe '#list_balances' do
    let(:response) do
      Coinbase::Client::AddressBalanceList.new(
        'data' => [
          Coinbase::Client::Balance.new(
            {
              'amount' => '1000000000000000000',
              'asset' => Coinbase::Client::Asset.new({
                                                       'network_id': 'base-sepolia',
                                                       'asset_id': 'eth',
                                                       'decimals': 18
                                                     })
            }
          ),
          Coinbase::Client::Balance.new(
            {
              'amount' => '5000',
              'asset' => Coinbase::Client::Asset.new({
                                                       'network_id': 'base-sepolia',
                                                       'asset_id': 'usdc',
                                                       'decimals': 6
                                                     })
            }
          )
        ]
      )
    end
    before do
      expect(wallets_api).to receive(:list_wallet_balances).and_return(response)
    end

    it 'returns a hash with an ETH balance' do
      expect(@wallet.list_balances).to eq({ eth: BigDecimal(1), usdc: BigDecimal(5000) })
    end
  end

  describe '#get_balance' do
    let(:response) do
      Coinbase::Client::Balance.new(
        {
          'amount' => '5000000000000000000',
          'asset' => Coinbase::Client::Asset.new({
                                                   'network_id': 'base-sepolia',
                                                   'asset_id': 'eth',
                                                   'decimals': 18
                                                 })
        }
      )
    end

    before do
      expect(wallets_api).to receive(:get_wallet_balance).with(wallet_id, 'eth').and_return(response)
    end

    it 'returns the correct ETH balance' do
      expect(@wallet.get_balance(:eth)).to eq(BigDecimal(5))
    end

    it 'returns the correct Gwei balance' do
      expect(@wallet.get_balance(:gwei)).to eq(BigDecimal(5 * Coinbase::GWEI_PER_ETHER))
    end

    it 'returns the correct Wei balance' do
      expect(@wallet.get_balance(:wei)).to eq(BigDecimal(5 * Coinbase::WEI_PER_ETHER))
    end
  end

  describe '#transfer' do
    let(:transfer) { double('Coinbase::Transfer') }
    let(:amount) { 5 }
    let(:asset_id) { :eth }

    context 'when the destination is a Wallet' do
<<<<<<< HEAD
      let(:destination) { described_class.new(model) }
=======
      let(:destination) { described_class.new(model, wallets_api, addresses_api, transfers_api, client: client) }
>>>>>>> 736a97fc
      let(:to_address_id) { destination.default_address.address_id }

      before do
        expect(@wallet.default_address).to receive(:transfer).with(amount, asset_id, to_address_id).and_return(transfer)
      end

      it 'creates a transfer to the default address ID' do
        expect(@wallet.transfer(amount, asset_id, destination)).to eq(transfer)
      end
    end

    context 'when the desination is an Address' do
      let(:destination) { @wallet.create_address }
      let(:to_address_id) { destination.address_id }

      before do
        expect(@wallet.default_address).to receive(:transfer).with(amount, asset_id, to_address_id).and_return(transfer)
      end

      it 'creates a transfer to the address ID' do
        expect(@wallet.transfer(amount, asset_id, destination)).to eq(transfer)
      end
    end

    context 'when the destination is a String' do
      let(:destination) { '0x1234567890' }

      before do
        expect(@wallet.default_address).to receive(:transfer).with(amount, asset_id, destination).and_return(transfer)
      end

      it 'creates a transfer to the address ID' do
        expect(@wallet.transfer(amount, asset_id, destination)).to eq(transfer)
      end
    end
  end

  describe '#export' do
    let(:seed) { '000102030405060708090a0b0c0d0e0f101112131415161718191a1b1c1d1e1f' }
    let(:address_count) { 5 }
    let(:seed_wallet) do
<<<<<<< HEAD
      described_class.new(model, seed: seed, address_count: address_count)
=======
      described_class.new(model, wallets_api, addresses_api, transfers_api, seed: seed, address_count: address_count,
                                                                            client: client)
>>>>>>> 736a97fc
    end

    it 'exports the Wallet data' do
      wallet_data = seed_wallet.export
      expect(wallet_data).to be_a(Coinbase::Wallet::Data)
      expect(wallet_data.wallet_id).to eq(seed_wallet.wallet_id)
      expect(wallet_data.seed).to eq(seed)
    end

    it 'allows for re-creation of a Wallet' do
      wallet_data = seed_wallet.export
<<<<<<< HEAD
      new_wallet = described_class.new(model, seed: wallet_data.seed, address_count: address_count)
=======
      new_wallet = described_class.new(
        model,
        wallets_api,
        addresses_api,
        transfers_api,
        seed: wallet_data.seed,
        address_count: address_count, client: client
      )
>>>>>>> 736a97fc
      expect(new_wallet.list_addresses.length).to eq(address_count)
      new_wallet.list_addresses.each_with_index do |address, i|
        expect(address.address_id).to eq(seed_wallet.list_addresses[i].address_id)
      end
    end
  end
end<|MERGE_RESOLUTION|>--- conflicted
+++ resolved
@@ -31,11 +31,7 @@
     allow(addresses_api).to receive(:create_address).and_return(address_model)
     allow(addresses_api).to receive(:get_address).and_return(address_model)
     allow(wallets_api).to receive(:get_wallet).with(wallet_id).and_return(model_with_default_address)
-<<<<<<< HEAD
     @wallet = described_class.new(model)
-=======
-    @wallet = described_class.new(model, wallets_api, addresses_api, transfers_api, client: client)
->>>>>>> 736a97fc
   end
 
   describe '#initialize' do
@@ -48,11 +44,7 @@
             attestation_present = opts[:create_address_request][:attestation].is_a?(String)
             public_key_present && attestation_present
           end)
-<<<<<<< HEAD
         @wallet = described_class.new(model)
-=======
-        @wallet = described_class.new(model, wallets_api, addresses_api, transfers_api, client: client)
->>>>>>> 736a97fc
         expect(@wallet).to be_a(Coinbase::Wallet)
       end
     end
@@ -75,11 +67,7 @@
 
       it 'raises an error for an invalid seed' do
         expect do
-<<<<<<< HEAD
           described_class.new(model, seed: 'invalid')
-=======
-          described_class.new(model, wallets_api, addresses_api, transfers_api, seed: 'invalid', client: client)
->>>>>>> 736a97fc
         end.to raise_error(ArgumentError, 'Seed must be 32 bytes')
       end
     end
@@ -87,12 +75,7 @@
     context 'when the address count is provided' do
       let(:address_count) { 5 }
       let(:address_wallet) do
-<<<<<<< HEAD
         described_class.new(model, address_count: address_count)
-=======
-        described_class.new(model, wallets_api, addresses_api, transfers_api, address_count: address_count,
-                                                                              client: client)
->>>>>>> 736a97fc
       end
 
       it 'initializes a new Wallet with the provided address count' do
@@ -228,11 +211,7 @@
     let(:asset_id) { :eth }
 
     context 'when the destination is a Wallet' do
-<<<<<<< HEAD
       let(:destination) { described_class.new(model) }
-=======
-      let(:destination) { described_class.new(model, wallets_api, addresses_api, transfers_api, client: client) }
->>>>>>> 736a97fc
       let(:to_address_id) { destination.default_address.address_id }
 
       before do
@@ -274,12 +253,7 @@
     let(:seed) { '000102030405060708090a0b0c0d0e0f101112131415161718191a1b1c1d1e1f' }
     let(:address_count) { 5 }
     let(:seed_wallet) do
-<<<<<<< HEAD
       described_class.new(model, seed: seed, address_count: address_count)
-=======
-      described_class.new(model, wallets_api, addresses_api, transfers_api, seed: seed, address_count: address_count,
-                                                                            client: client)
->>>>>>> 736a97fc
     end
 
     it 'exports the Wallet data' do
@@ -291,18 +265,7 @@
 
     it 'allows for re-creation of a Wallet' do
       wallet_data = seed_wallet.export
-<<<<<<< HEAD
       new_wallet = described_class.new(model, seed: wallet_data.seed, address_count: address_count)
-=======
-      new_wallet = described_class.new(
-        model,
-        wallets_api,
-        addresses_api,
-        transfers_api,
-        seed: wallet_data.seed,
-        address_count: address_count, client: client
-      )
->>>>>>> 736a97fc
       expect(new_wallet.list_addresses.length).to eq(address_count)
       new_wallet.list_addresses.each_with_index do |address, i|
         expect(address.address_id).to eq(seed_wallet.list_addresses[i].address_id)
