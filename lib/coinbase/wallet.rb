# frozen_string_literal: true

require 'digest'
require 'jimson'
require 'json'
require 'money-tree'
require 'securerandom'

module Coinbase
  # A representation of a Wallet. Wallets come with a single default Address, but can expand to have a set of Addresses,
  # each of which can hold a balance of one or more Assets. Wallets can create new Addresses, list their addresses,
  # list their balances, and transfer Assets to other Addresses. Wallets should be created through User#create_wallet or
  # User#import_wallet.
  class Wallet
    attr_reader :addresses, :model

    # The maximum number of addresses in a Wallet.
    MAX_ADDRESSES = 20
<<<<<<< HEAD

    # A representation of ServerSigner status in a Wallet.
    module ServerSignerStatus
      # The Wallet is awaiting seed creation by the ServerSigner. At this point,
      # the Wallet cannot create addresses or sign transactions.
      PENDING = :pending_seed_creation

      # The Wallet has an associated seed created by the ServerSigner. It is ready
      # to create addresses and sign transactions.
      ACTIVE = :active_seed
    end
=======
>>>>>>> 8f72978f

    class << self
      # Imports a Wallet from previously exported wallet data.
      # @param data [Coinbase::Wallet::Data] the Wallet data to import
      # @return [Coinbase::Wallet] the imported Wallet
      def import(data)
        raise ArgumentError, 'data must be a Coinbase::Wallet::Data object' unless data.is_a?(Data)

        model = Coinbase.call_api do
          wallets_api.get_wallet(data.wallet_id)
        end

        address_list = Coinbase.call_api do
          addresses_api.list_addresses(model.id, { limit: MAX_ADDRESSES })
        end

        new(model, seed: data.seed, address_models: address_list.data)
      end

      # Creates a new Wallet on the specified Network and generate a default address for it.
<<<<<<< HEAD
      # @param interval_seconds [Integer] The interval at which to poll the CDPService for the Wallet to
      # have an active seed, if using a ServerSigner, in seconds
      # @param timeout_seconds [Integer] The maximum amount of time to wait for the ServerSigner to
      # create a seed for the Wallet, in seconds
      # @param network_id [String] (Optional) the ID of the blockchain network. Defaults to 'base-sepolia'.
      # @param server_signer [Boolean] (Optional) whether Wallet should use project's server signer. Defaults to false.
      # @return [Coinbase::Wallet] the new Wallet
      def create(network_id: 'base-sepolia', interval_seconds: 0.2, timeout_seconds: 20)
=======
      # @param network_id [String] (Optional) the ID of the blockchain network. Defaults to 'base-sepolia'.
      # @return [Coinbase::Wallet] the new Wallet
      def create(network_id: 'base-sepolia')
>>>>>>> 8f72978f
        model = Coinbase.call_api do
          wallets_api.create_wallet(
            create_wallet_request: {
              wallet: {
<<<<<<< HEAD
                network_id: network_id,
                use_server_signer: Coinbase.use_server_signer?
=======
                network_id: network_id
>>>>>>> 8f72978f
              }
            }
          )
        end

        wallet = new(model)

<<<<<<< HEAD
        # Create a default address if the Wallet is not using the ServerSigner.
        # When used with a ServerSigner, the Signer must first register
        # with the Wallet before addresses can be created.
        unless Coinbase.use_server_signer?
          wallet.create_address
          return wallet
        end

        # Wait until ServerSigner is active and create the default_address.
        wait_for_signer(wallet.id, interval_seconds, timeout_seconds)
        wallet.create_address
=======
        wallet.create_address

>>>>>>> 8f72978f
        wallet
      end

      private

      # Wait_for_signer waits until the ServerSigner has created a seed for the Wallet.
      # Timeout::Error if the ServerSigner takes longer than the given timeout to create the seed.
      # @param wallet_id [string] The ID of the Wallet that is awaiting seed creation.
      # @param interval_seconds [Integer] The interval at which to poll the CDPService, in seconds
      # @param timeout_seconds [Integer] The maximum amount of time to wait for the Signer to create a seed, in seconds
      # @return [Wallet] The completed Wallet object that is ready to create addresses.
      def wait_for_signer(wallet_id, interval_seconds, timeout_seconds)
        start_time = Time.now

        loop do
          model = Coinbase.call_api do
            wallets_api.get_wallet(wallet_id)
          end

          return self if model.server_signer_status == ServerSignerStatus::ACTIVE.to_s

          if Time.now - start_time > timeout_seconds
            raise Timeout::Error, 'Wallet creation timed out. Check status of your Server-Signer'
          end

          self.sleep interval_seconds
        end

        self
      end

      # TODO: Memoize these objects in a thread-safe way at the top-level.
      def addresses_api
        Coinbase::Client::AddressesApi.new(Coinbase.configuration.api_client)
      end

      def wallets_api
        Coinbase::Client::WalletsApi.new(Coinbase.configuration.api_client)
      end
    end

    # Returns a new Wallet object. Do not use this method directly. Instead, use User#create_wallet or
    # User#import_wallet.
    # @param model [Coinbase::Client::Wallet] The underlying Wallet object
    # @param seed [String] (Optional) The seed to use for the Wallet. Expects a 32-byte hexadecimal with no 0x prefix.
    #   If nil, a new seed will be generated. If the empty string, no seed is generated, and the Wallet will be
    #   instantiated without a seed and its corresponding private keys.
    # @param address_models [Array<Coinbase::Client::Address>] (Optional) The models of the addresses already registered
    #   with the Wallet. If not provided, the Wallet will derive the first default address.
    # @param client [Jimson::Client] (Optional) The JSON RPC client to use for interacting with the Network
    def initialize(model, seed: nil, address_models: [])
      validate_seed_and_address_models(seed, address_models)

      @model = model
      @master = master_node(seed)
      @addresses = []
      @private_key_index = 0

      derive_addresses(address_models)
    end

    # Returns the Wallet ID.
    # @return [String] The Wallet ID
    def id
      @model.id
    end

    # Returns the Network ID of the Wallet.
    # @return [Symbol] The Network ID
    def network_id
      Coinbase.to_sym(@model.network_id)
    end

<<<<<<< HEAD
    # Returns the ServerSigner Status of the Wallet.
    # @return [Symbol] The ServerSigner Status
    def server_signer_status
      Coinbase.to_sym(@model.server_signer_status)
    end

=======
>>>>>>> 8f72978f
    # Sets the seed of the Wallet. This seed is used to derive keys and sign transactions.
    # @param seed [String] The seed to set. Expects a 32-byte hexadecimal with no 0x prefix.
    def seed=(seed)
      raise ArgumentError, 'Seed must be 32 bytes' if seed.length != 64
      raise 'Seed is already set' unless @master.nil?
      raise 'Cannot set seed for Wallet with non-zero private key index' if @private_key_index.positive?

      @master = MoneyTree::Master.new(seed_hex: seed)

      @addresses.each do
        key = derive_key
        a = address(key.address.to_s)
        raise "Seed does not match wallet; cannot find address #{key.address}" if a.nil?

        a.key = key
      end
    end

    # Creates a new Address in the Wallet.
    # @return [Address] The new Address
    def create_address
      opts = { create_address_request: {} }

      unless Coinbase.use_server_signer?
        key = derive_key

        opts = {
          create_address_request: {
            public_key: key.public_key.compressed.unpack1('H*'),
            attestation: create_attestation(key)
          }
        }
      end

      address_model = Coinbase.call_api do
        addresses_api.create_address(id, opts)
      end

      # Auto-reload wallet to set default address on first address creation.
      reload if addresses.empty?

      cache_address(address_model, key)
    end

    # Returns the default address of the Wallet.
    # @return [Address] The default address
    def default_address
      address(@model.default_address&.address_id)
    end

    # Returns the Address with the given ID.
    # @param address_id [String] The ID of the Address to retrieve
    # @return [Address] The Address
    def address(address_id)
      @addresses.find { |address| address.id == address_id }
    end

    # Returns the list of balances of this Wallet. Balances are aggregated across all Addresses in the Wallet.
    # @return [BalanceMap] The list of balances. The key is the Asset ID, and the value is the balance.
    def balances
      response = Coinbase.call_api do
        wallets_api.list_wallet_balances(id)
      end

      Coinbase::BalanceMap.from_balances(response.data)
    end

    # Returns the balance of the provided Asset. Balances are aggregated across all Addresses in the Wallet.
    # @param asset_id [Symbol] The ID of the Asset to retrieve the balance for
    # @return [BigDecimal] The balance of the Asset
    def balance(asset_id)
      response = Coinbase.call_api do
        wallets_api.get_wallet_balance(id, Coinbase::Asset.primary_denomination(asset_id).to_s)
      end

      return BigDecimal('0') if response.nil?

      Coinbase::Balance.from_model_and_asset_id(response, asset_id).amount
    end

    # Transfers the given amount of the given Asset to the specified address or wallet.
    # Only same-network Transfers are supported. Currently only the default_address is used to source the Transfer.
    # @param amount [Integer, Float, BigDecimal] The amount of the Asset to send
    # @param asset_id [Symbol] The ID of the Asset to send
    # @param destination [Wallet | Address | String] The destination of the transfer. If a Wallet, sends to the Wallet's
    #  default address. If a String, interprets it as the address ID.
    # @return [Transfer] The hash of the Transfer transaction.
    def transfer(amount, asset_id, destination)
<<<<<<< HEAD
      if destination.is_a?(Wallet)
        raise ArgumentError, 'Transfer must be on the same Network' if destination.network_id != network_id

        destination = destination.default_address.id
      elsif destination.is_a?(Address)
        raise ArgumentError, 'Transfer must be on the same Network' if destination.network_id != network_id

        destination = destination.id
      end

=======
>>>>>>> 8f72978f
      default_address.transfer(amount, asset_id, destination)
    end

    # Exports the Wallet's data to a Data object.
    # @return [Data] The Wallet data
    def export
      raise 'Cannot export Wallet without loaded seed' if @master.nil?

      Data.new(wallet_id: id, seed: @master.seed_hex)
    end

    # Requests funds from the faucet for the Wallet's default address and returns the faucet transaction.
    # This is only supported on testnet networks.
    # @return [Coinbase::FaucetTransaction] The successful faucet transaction
    # @raise [Coinbase::FaucetLimitReachedError] If the faucet limit has been reached for the address or user.
    # @raise [Coinbase::Client::ApiError] If an unexpected error occurs while requesting faucet funds.
    def faucet
      Coinbase.call_api do
        Coinbase::FaucetTransaction.new(addresses_api.request_faucet_funds(id, default_address.id))
      end
    end

    # Returns whether the Wallet has a seed with which to derive keys and sign transactions.
    # @return [Boolean] Whether the Wallet has a seed with which to derive keys and sign transactions.
    def can_sign?
      !@master.nil?
    end

<<<<<<< HEAD
=======
    # Saves the seed of the Wallet to the given file. Wallets whose seeds are saved this way can be
    # rehydrated using load_seed. A single file can be used for multiple Wallet seeds.
    # This is an insecure method of storing Wallet seeds and should only be used for development purposes.
    #
    # @param file_path [String] The path of the file to save the seed to
    # @param encrypt [bool] (Optional) Whether the seed information persisted to the local file system should be
    # encrypted or not. Data is unencrypted by default.
    # @return [String] A string indicating the success of the operation
    def save_seed!(file_path, encrypt: false)
      raise 'Wallet does not have seed loaded' if @master.nil?

      existing_seeds_in_store = existing_seeds(file_path)

      seed_to_store = @master.seed_hex
      auth_tag = ''
      iv = ''
      if encrypt
        cipher = OpenSSL::Cipher.new('aes-256-gcm').encrypt
        cipher.key = OpenSSL::Digest.digest('SHA256', encryption_key)
        iv = cipher.random_iv
        cipher.iv = iv
        cipher.auth_data = ''
        encrypted_data = cipher.update(@master.seed_hex) + cipher.final
        auth_tag = cipher.auth_tag.unpack1('H*')
        iv = iv.unpack1('H*')
        seed_to_store = encrypted_data.unpack1('H*')
      end

      existing_seeds_in_store[id] = {
        seed: seed_to_store,
        encrypted: encrypt,
        auth_tag: auth_tag,
        iv: iv
      }

      File.open(file_path, 'w') do |file|
        file.write(JSON.pretty_generate(existing_seeds_in_store))
      end

      "Successfully saved seed for wallet #{id} to #{file_path}."
    end

    # Loads the seed of the Wallet from the given file.
    # @param file_path [String] The path of the file to load the seed from
    # @return [String] A string indicating the success of the operation
    def load_seed(file_path)
      raise 'Wallet already has seed loaded' unless @master.nil?

      existing_seeds_in_store = existing_seeds(file_path)

      raise ArgumentError, "File #{file_path} does not contain seed data" if existing_seeds_in_store == {}

      if existing_seeds_in_store[id].nil?
        raise ArgumentError, "File #{file_path} does not contain seed data for wallet #{id}"
      end

      seed_data = existing_seeds_in_store[id]
      local_seed = seed_data['seed']

      raise ArgumentError, 'Seed data is malformed' if local_seed.nil? || local_seed == ''

      if seed_data['encrypted']
        raise ArgumentError, 'Encrypted seed data is malformed' if seed_data['iv'] == '' ||
                                                                   seed_data['auth_tag'] == ''

        cipher = OpenSSL::Cipher.new('aes-256-gcm').decrypt
        cipher.key = OpenSSL::Digest.digest('SHA256', encryption_key)
        iv = [seed_data['iv']].pack('H*')
        cipher.iv = iv
        auth_tag = [seed_data['auth_tag']].pack('H*')
        cipher.auth_tag = auth_tag
        cipher.auth_data = ''
        hex_decoded_data = [seed_data['seed']].pack('H*')
        local_seed = cipher.update(hex_decoded_data) + cipher.final
      end

      self.seed = local_seed

      "Successfully loaded seed for wallet #{id} from #{file_path}."
    end

>>>>>>> 8f72978f
    # Returns a String representation of the Wallet.
    # @return [String] a String representation of the Wallet
    def to_s
      "Coinbase::Wallet{wallet_id: '#{id}', network_id: '#{network_id}', " \
        "default_address: '#{@model.default_address&.address_id}'}"
    end

    # Same as to_s.
    # @return [String] a String representation of the Wallet
    def inspect
      to_s
    end

    # The data required to recreate a Wallet.
    class Data
      attr_reader :wallet_id, :seed

      # Returns a new Data object.
      # @param wallet_id [String] The ID of the Wallet
      # @param seed [String] The seed of the Wallet
      def initialize(wallet_id:, seed:)
        @wallet_id = wallet_id
        @seed = seed
      end

      # Converts the Data object to a Hash.
      # @return [Hash] The Hash representation of the Data object
      def to_hash
        { wallet_id: wallet_id, seed: seed }
      end

      # Creates a Data object from the given Hash.
      # @param data [Hash] The Hash to create the Data object from
      # @return [Data] The new Data object
      def self.from_hash(data)
        Data.new(wallet_id: data['wallet_id'], seed: data['seed'])
      end
    end

    private

    # Reloads the Wallet with the latest data.
    def reload
      @model = Coinbase.call_api do
        wallets_api.get_wallet(id)
      end
    end

    def master_node(seed)
      return MoneyTree::Master.new if seed.nil?
      return nil if seed.empty?

      MoneyTree::Master.new(seed_hex: seed)
    end

    def address_path_prefix
      # TODO: Add support for other networks.
      @address_path_prefix ||= case network_id.to_s.split('_').first
                               when 'base'
                                 "m/44'/60'/0'/0"
                               else
                                 raise ArgumentError, "Unsupported network ID: #{network_id}"
                               end
    end

    # Derives the registered Addresses in the Wallet.
    # @param address_models [Array<Coinbase::Client::Address>] The models of the addresses already registered with the
    #   Wallet
    def derive_addresses(address_models)
      return unless address_models.any?

      # Create a map tracking which addresses are already registered with the Wallet.
      address_map = build_address_map(address_models)

      address_models.each do |address_model|
        # Derive the addresses using the provided models.
        derive_address(address_map, address_model)
      end
    end

    # Derives an already registered Address in the Wallet.
    # @param address_map [Hash<String, Boolean>] The map of registered Address IDs
    # @param address_model [Coinbase::Client::Address] The Address model
    # @return [Address] The new Address
    def derive_address(address_map, address_model)
      key = @master.nil? ? nil : derive_key

      unless key.nil?
        address_from_key = key.address.to_s
        raise 'Invalid address' if address_map[address_from_key].nil?
      end

      cache_address(address_model, key)
    end

    # Derives a key for an already registered Address in the Wallet.
    # @return [Eth::Key] The new key
    def derive_key
      raise 'Cannot derive key for Wallet without seed loaded' if @master.nil?

      path = "#{address_path_prefix}/#{@private_key_index}"
      private_key = @master.node_for_path(path).private_key.to_hex
      @private_key_index += 1
      Eth::Key.new(priv: private_key)
    end

    # Caches an Address on the client-side and increments the address index.
    # @param address_model [Coinbase::Client::Address] The Address model
    # @param key [Eth::Key] The private key of the Address
    # @return [Address] The new Address
    def cache_address(address_model, key)
      address = Address.new(address_model, key)
      @addresses << address
      address
    end

    # Builds a Hash of the registered Addresses.
    # @param address_models [Array<Coinbase::Client::Address>] The models of the addresses already registered with the
    #   Wallet
    # @return [Hash<String, Boolean>] The Hash of registered Addresses
    def build_address_map(address_models)
      address_map = {}
      address_models.each do |address_model|
        address_map[address_model.address_id] = true
      end

      address_map
    end

    # Creates an attestation for the Address currently being created.
    # @param key [Eth::Key] The private key of the Address
    # @return [String] The attestation
    def create_attestation(key)
      public_key = key.public_key.compressed.unpack1('H*')
      payload = {
        wallet_id: id,
        public_key: public_key
      }.to_json
      hashed_payload = Digest::SHA256.digest(payload)
      signature = key.sign(hashed_payload)

      # The secp256k1 library serializes the signature as R, S, V.
      # The server expects the signature as V, R, S in the format:
      # <(byte of 27+public key solution)+4 if compressed >< padded bytes for signature R><padded bytes for signature S>
      # Ruby gem does not add 4 to the recovery byte, so we need to add it here.
      # Take the last byte (V) and add 4 to it to show signature is compressed.
      signature_bytes = [signature].pack('H*').unpack('C*')
      last_byte = signature_bytes.last
      compressed_last_byte = last_byte + 4
      new_signature_bytes = [compressed_last_byte] + signature_bytes[0..-2]
      new_signature_bytes.pack('C*').unpack1('H*')
    end

    # Validates the seed and address models passed to the constructor.
    # @param seed [String] The seed to use for the Wallet
    # @param address_models [Array<Coinbase::Client::Address>] The models of the addresses already registered with the
    #   Wallet
    def validate_seed_and_address_models(seed, address_models)
      raise ArgumentError, 'Seed must be 32 bytes' if !seed.nil? && !seed.empty? && seed.length != 64

      raise ArgumentError, 'Seed must be present if address_models are provided' if seed.nil? && address_models.any?

      return unless !seed.nil? && seed.empty? && address_models.empty?

      raise ArgumentError, 'Seed must be empty if address_models are not provided'
<<<<<<< HEAD
=======
    end

    # Loads the Hash of Wallet seeds from the given file.
    # @param file_path [String] The path of the file to load the seed from
    # @return [Hash<String, Hash>] The Hash of from Wallet IDs to seed data
    def existing_seeds(file_path)
      existing_seed_data = '{}'
      existing_seed_data = File.read(file_path) if File.exist?(file_path)
      existing_seeds = JSON.parse(existing_seed_data)
      raise ArgumentError, "#{file_path} is malformed, must be a valid JSON object" unless existing_seeds.is_a?(Hash)

      existing_seeds
    end

    # Returns the shared secret to use for encrypting the seed.
    def encryption_key
      pk = OpenSSL::PKey.read(Coinbase.configuration.api_key_private_key)
      public_key = pk.public_key # use own public key to generate the shared secret.
      pk.dh_compute_key(public_key)
>>>>>>> 8f72978f
    end

    def addresses_api
      @addresses_api ||= Coinbase::Client::AddressesApi.new(Coinbase.configuration.api_client)
    end

    def wallets_api
      @wallets_api ||= Coinbase::Client::WalletsApi.new(Coinbase.configuration.api_client)
    end
  end
end<|MERGE_RESOLUTION|>--- conflicted
+++ resolved
@@ -16,7 +16,6 @@
 
     # The maximum number of addresses in a Wallet.
     MAX_ADDRESSES = 20
-<<<<<<< HEAD
 
     # A representation of ServerSigner status in a Wallet.
     module ServerSignerStatus
@@ -28,8 +27,6 @@
       # to create addresses and sign transactions.
       ACTIVE = :active_seed
     end
-=======
->>>>>>> 8f72978f
 
     class << self
       # Imports a Wallet from previously exported wallet data.
@@ -50,7 +47,6 @@
       end
 
       # Creates a new Wallet on the specified Network and generate a default address for it.
-<<<<<<< HEAD
       # @param interval_seconds [Integer] The interval at which to poll the CDPService for the Wallet to
       # have an active seed, if using a ServerSigner, in seconds
       # @param timeout_seconds [Integer] The maximum amount of time to wait for the ServerSigner to
@@ -59,21 +55,12 @@
       # @param server_signer [Boolean] (Optional) whether Wallet should use project's server signer. Defaults to false.
       # @return [Coinbase::Wallet] the new Wallet
       def create(network_id: 'base-sepolia', interval_seconds: 0.2, timeout_seconds: 20)
-=======
-      # @param network_id [String] (Optional) the ID of the blockchain network. Defaults to 'base-sepolia'.
-      # @return [Coinbase::Wallet] the new Wallet
-      def create(network_id: 'base-sepolia')
->>>>>>> 8f72978f
         model = Coinbase.call_api do
           wallets_api.create_wallet(
             create_wallet_request: {
               wallet: {
-<<<<<<< HEAD
                 network_id: network_id,
                 use_server_signer: Coinbase.use_server_signer?
-=======
-                network_id: network_id
->>>>>>> 8f72978f
               }
             }
           )
@@ -81,7 +68,6 @@
 
         wallet = new(model)
 
-<<<<<<< HEAD
         # Create a default address if the Wallet is not using the ServerSigner.
         # When used with a ServerSigner, the Signer must first register
         # with the Wallet before addresses can be created.
@@ -93,10 +79,6 @@
         # Wait until ServerSigner is active and create the default_address.
         wait_for_signer(wallet.id, interval_seconds, timeout_seconds)
         wallet.create_address
-=======
-        wallet.create_address
-
->>>>>>> 8f72978f
         wallet
       end
 
@@ -170,15 +152,12 @@
       Coinbase.to_sym(@model.network_id)
     end
 
-<<<<<<< HEAD
     # Returns the ServerSigner Status of the Wallet.
     # @return [Symbol] The ServerSigner Status
     def server_signer_status
       Coinbase.to_sym(@model.server_signer_status)
     end
 
-=======
->>>>>>> 8f72978f
     # Sets the seed of the Wallet. This seed is used to derive keys and sign transactions.
     # @param seed [String] The seed to set. Expects a 32-byte hexadecimal with no 0x prefix.
     def seed=(seed)
@@ -267,19 +246,6 @@
     #  default address. If a String, interprets it as the address ID.
     # @return [Transfer] The hash of the Transfer transaction.
     def transfer(amount, asset_id, destination)
-<<<<<<< HEAD
-      if destination.is_a?(Wallet)
-        raise ArgumentError, 'Transfer must be on the same Network' if destination.network_id != network_id
-
-        destination = destination.default_address.id
-      elsif destination.is_a?(Address)
-        raise ArgumentError, 'Transfer must be on the same Network' if destination.network_id != network_id
-
-        destination = destination.id
-      end
-
-=======
->>>>>>> 8f72978f
       default_address.transfer(amount, asset_id, destination)
     end
 
@@ -308,8 +274,6 @@
       !@master.nil?
     end
 
-<<<<<<< HEAD
-=======
     # Saves the seed of the Wallet to the given file. Wallets whose seeds are saved this way can be
     # rehydrated using load_seed. A single file can be used for multiple Wallet seeds.
     # This is an insecure method of storing Wallet seeds and should only be used for development purposes.
@@ -391,7 +355,6 @@
       "Successfully loaded seed for wallet #{id} from #{file_path}."
     end
 
->>>>>>> 8f72978f
     # Returns a String representation of the Wallet.
     # @return [String] a String representation of the Wallet
     def to_s
@@ -557,8 +520,6 @@
       return unless !seed.nil? && seed.empty? && address_models.empty?
 
       raise ArgumentError, 'Seed must be empty if address_models are not provided'
-<<<<<<< HEAD
-=======
     end
 
     # Loads the Hash of Wallet seeds from the given file.
@@ -578,7 +539,6 @@
       pk = OpenSSL::PKey.read(Coinbase.configuration.api_key_private_key)
       public_key = pk.public_key # use own public key to generate the shared secret.
       pk.dh_compute_key(public_key)
->>>>>>> 8f72978f
     end
 
     def addresses_api
