--- conflicted
+++ resolved
@@ -79,61 +79,20 @@
     #  default address. If a String, interprets it as the address ID.
     # @return [String] The hash of the Transfer transaction.
     def transfer(amount, asset_id, destination)
-<<<<<<< HEAD
-      raise 'Cannot transfer from address without private key loaded' if !Coinbase.use_server_signer? && @key.nil?
-
-      raise ArgumentError, "Unsupported asset: #{asset_id}" unless Coinbase::Asset.supported?(asset_id)
-
-      if destination.is_a?(Wallet)
-        raise ArgumentError, 'Transfer must be on the same Network' if destination.network_id != network_id
-
-        destination = destination.default_address.id
-      elsif destination.is_a?(Address)
-        raise ArgumentError, 'Transfer must be on the same Network' if destination.network_id != network_id
-
-        destination = destination.id
-      end
-
-      current_balance = balance(asset_id)
-      if current_balance < amount
-        raise ArgumentError, "Insufficient funds: #{amount} requested, but only #{current_balance} available"
-      end
-
-      create_transfer_request = {
-        amount: Coinbase::Asset.to_atomic_amount(amount, asset_id).to_i.to_s,
-        network_id: network_id,
-        asset_id: Coinbase::Asset.primary_denomination(asset_id).to_s,
-        destination: destination
-      }
-
-      transfer_model = Coinbase.call_api do
-        transfers_api.create_transfer(wallet_id, id, create_transfer_request)
-      end
+      destination_address, destination_network = destination_address_and_network(destination)
+
+      validate_can_transfer!(amount, asset_id, destination_network)
+
+      transfer = create_transfer(amount, asset_id, destination_address)
 
       # Return here if ServerSigner is expected to sign the transfer.
       return Coinbase::Transfer.new(transfer_model) if Coinbase.use_server_signer?
 
-      transfer = Coinbase::Transfer.new(transfer_model)
-
-      transaction = transfer.transaction
-      transaction.sign(@key)
-=======
-      destination_address, destination_network = destination_address_and_network(destination)
-
-      validate_can_transfer!(amount, asset_id, destination_network)
->>>>>>> 8f72978f
-
-      transfer = create_transfer(amount, asset_id, destination_address)
-
       signed_payload = sign_transfer(transfer)
 
       broadcast_transfer(transfer, signed_payload)
-    end
-
-    # Returns whether the Address has a private key backing it to sign transactions.
-    # @return [Boolean] Whether the Address has a private key backing it to sign transactions.
-    def can_sign?
-      !@key.nil?
+
+      Coinbase::Transfer.new(transfer_model)
     end
 
     # Returns whether the Address has a private key backing it to sign transactions.
@@ -214,7 +173,7 @@
     end
 
     def validate_can_transfer!(amount, asset_id, destination_network_id)
-      raise 'Cannot transfer from address without private key loaded' if @key.nil?
+      raise 'Cannot transfer from address without private key loaded' if !Coinbase.use_server_signer? && @key.nil?
 
       raise ArgumentError, "Unsupported asset: #{asset_id}" unless Coinbase::Asset.supported?(asset_id)
 
