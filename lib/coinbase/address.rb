--- conflicted
+++ resolved
@@ -14,18 +14,9 @@
   class Address
     # Returns a new Address object. Do not use this method directly. Instead, use Wallet#create_address.
     # @param model [Coinbase::Client::Address] The underlying Address object
-    # @param addresses_api [Coinbase::Client::AddressesApi] The Addresses API object
-    # @param transfers_api [Coinbase::Client::TransfersApi] The Transfers API object
     # @param key [Eth::Key] The key backing the Address
-<<<<<<< HEAD
-    def initialize(model, addresses_api, key)
-=======
-    # @param client [Jimson::Client] (Optional) The JSON RPC client to use for interacting with the Network
-    def initialize(model, addresses_api, transfers_api, key, client: Jimson::Client.new(Coinbase.base_sepolia_rpc_url))
->>>>>>> 736a97fc
+    def initialize(model, key)
       @model = model
-      @addresses_api = addresses_api
-      @transfers_api = transfers_api
       @key = key
     end
 
@@ -51,7 +42,7 @@
     # @return [BalanceMap] The balances of the Address, keyed by asset ID. Ether balances are denominated
     #  in ETH.
     def list_balances
-      response = @addresses_api.list_address_balances(wallet_id, address_id)
+      response = addresses_api.list_address_balances(wallet_id, address_id)
       Coinbase.to_balance_map(response)
     end
 
@@ -61,7 +52,7 @@
     def get_balance(asset_id)
       normalized_asset_id = normalize_asset_id(asset_id)
 
-      response = @addresses_api.get_address_balance(wallet_id, address_id, normalized_asset_id.to_s)
+      response = addresses_api.get_address_balance(wallet_id, address_id, normalized_asset_id.to_s)
 
       return BigDecimal('0') if response.nil?
 
@@ -102,9 +93,6 @@
         raise ArgumentError, "Insufficient funds: #{amount} requested, but only #{current_balance} available"
       end
 
-<<<<<<< HEAD
-      transfer = Coinbase::Transfer.new(network_id, wallet_id, address_id, amount, asset_id, destination)
-=======
       normalized_amount = normalize_wei_amount(amount, asset_id)
 
       normalized_asset_id = normalize_asset_id(asset_id)
@@ -116,14 +104,13 @@
         destination: destination
       }
 
-      transfer_model = @transfers_api.create_transfer(wallet_id, address_id, create_transfer_request)
+      transfer_model = transfers_api.create_transfer(wallet_id, address_id, create_transfer_request)
 
-      transfer = Coinbase::Transfer.new(transfer_model, @transfers_api, client: @client)
->>>>>>> 736a97fc
+      transfer = Coinbase::Transfer.new(transfer_model)
 
       transaction = transfer.transaction
       transaction.sign(@key)
-      client.eth_sendRawTransaction("0x#{transaction.hex}")
+      Coinbase.configuration.base_sepolia_client.eth_sendRawTransaction("0x#{transaction.hex}")
 
       transfer
     end
@@ -155,10 +142,6 @@
       end
     end
 
-<<<<<<< HEAD
-    def client
-      @client ||= Coinbase.configuration.base_sepolia_client
-=======
     # Normalizes the asset ID to use during requests.
     # @param asset_id [Symbol] The asset ID to normalize
     # @return [Symbol] The normalized asset ID
@@ -168,7 +151,14 @@
       else
         asset_id
       end
->>>>>>> 736a97fc
     end
   end
+
+  def addresses_api
+    @addresses_api ||= Coinbase::Client::AddressesApi.new(Coinbase.configuration.api_client)
+  end
+
+  def transfers_api
+    @transfers_api ||= Coinbase::Client::TransfersApi.new(Coinbase.configuration.api_client)
+  end
 end