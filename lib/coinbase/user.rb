# frozen_string_literal: true

require_relative 'client'
require_relative 'wallet'

module Coinbase
  # A representation of a User. Users have Wallets, which can hold balances of Assets. Access the default User through
  # Coinbase#default_user.
  class User
    # Returns a new User object. Do not use this method directly. Instead, use Coinbase#default_user.
    # @param model [Coinbase::Client::User] the underlying User object
<<<<<<< HEAD
    def initialize(model)
      @model = model
=======
    # @param wallets_api [Coinbase::Client::WalletsApi] the Wallets API to use
    # @param addresses_api [Coinbase::Client::AddressesApi] the Addresses API to use
    # @param transfers_api [Coinbase::Client::TransfersApi] the Transfers API to use
    def initialize(model, wallets_api, addresses_api, transfers_api)
      @model = model
      @wallets_api = wallets_api
      @addresses_api = addresses_api
      @transfers_api = transfers_api
>>>>>>> 736a97fc
    end

    # Returns the User ID.
    # @return [String] the User ID
    def user_id
      @model.id
    end

    # Creates a new Wallet belonging to the User.
    # @return [Coinbase::Wallet] the new Wallet
    def create_wallet
      create_wallet_request = {
        wallet: {
          # TODO: Don't hardcode this.
          network_id: 'base-sepolia'
        }
      }
      opts = { create_wallet_request: create_wallet_request }

      model = wallets_api.create_wallet(opts)

<<<<<<< HEAD
      Wallet.new(model)
=======
      Wallet.new(model, @wallets_api, @addresses_api, @transfers_api)
>>>>>>> 736a97fc
    end

    # Imports a Wallet belonging to the User.
    # @param data [Coinbase::Wallet::Data] the Wallet data to import
    # @return [Coinbase::Wallet] the imported Wallet
    def import_wallet(data)
<<<<<<< HEAD
      model = wallets_api.get_wallet(data.wallet_id)
      address_count = addresses_api.list_addresses(model.id).total_count
      Wallet.new(model, seed: data.seed, address_count: address_count)
=======
      model = @wallets_api.get_wallet(data.wallet_id)
      address_count = @addresses_api.list_addresses(model.id).total_count
      Wallet.new(model, @wallets_api, @addresses_api, @transfers_api, seed: data.seed, address_count: address_count)
>>>>>>> 736a97fc
    end

    # Lists the IDs of the Wallets belonging to the User.
    # @return [Array<String>] the IDs of the Wallets belonging to the User
    def list_wallet_ids
      wallets = wallets_api.list_wallets
      wallets.data.map(&:id)
    end

    private

    def addresses_api
      @addresses_api ||= Coinbase::Client::AddressesApi.new(Coinbase.configuration.api_client)
    end

    def wallets_api
      @wallets_api ||= Coinbase::Client::WalletsApi.new(Coinbase.configuration.api_client)
    end
  end
end<|MERGE_RESOLUTION|>--- conflicted
+++ resolved
@@ -9,19 +9,8 @@
   class User
     # Returns a new User object. Do not use this method directly. Instead, use Coinbase#default_user.
     # @param model [Coinbase::Client::User] the underlying User object
-<<<<<<< HEAD
     def initialize(model)
       @model = model
-=======
-    # @param wallets_api [Coinbase::Client::WalletsApi] the Wallets API to use
-    # @param addresses_api [Coinbase::Client::AddressesApi] the Addresses API to use
-    # @param transfers_api [Coinbase::Client::TransfersApi] the Transfers API to use
-    def initialize(model, wallets_api, addresses_api, transfers_api)
-      @model = model
-      @wallets_api = wallets_api
-      @addresses_api = addresses_api
-      @transfers_api = transfers_api
->>>>>>> 736a97fc
     end
 
     # Returns the User ID.
@@ -43,26 +32,16 @@
 
       model = wallets_api.create_wallet(opts)
 
-<<<<<<< HEAD
       Wallet.new(model)
-=======
-      Wallet.new(model, @wallets_api, @addresses_api, @transfers_api)
->>>>>>> 736a97fc
     end
 
     # Imports a Wallet belonging to the User.
     # @param data [Coinbase::Wallet::Data] the Wallet data to import
     # @return [Coinbase::Wallet] the imported Wallet
     def import_wallet(data)
-<<<<<<< HEAD
-      model = wallets_api.get_wallet(data.wallet_id)
-      address_count = addresses_api.list_addresses(model.id).total_count
-      Wallet.new(model, seed: data.seed, address_count: address_count)
-=======
       model = @wallets_api.get_wallet(data.wallet_id)
       address_count = @addresses_api.list_addresses(model.id).total_count
-      Wallet.new(model, @wallets_api, @addresses_api, @transfers_api, seed: data.seed, address_count: address_count)
->>>>>>> 736a97fc
+      Wallet.new(model, seed: data.seed, address_count: address_count)
     end
 
     # Lists the IDs of the Wallets belonging to the User.
