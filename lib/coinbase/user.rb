--- conflicted
+++ resolved
@@ -40,43 +40,14 @@
     # Lists the Wallets belonging to the User.
     # @param page_size [Integer] (Optional) the number of Wallets to return per page. Defaults to 10
     # @param next_page_token [String] (Optional) the token for the next page of Wallets
-<<<<<<< HEAD
-    # @return [Coinbase::Wallet] the Wallets belonging to the User
-=======
     # @return [Array<Coinbase::Wallet, String>] the Wallets belonging to the User and the pagination token, if
     #   any.
->>>>>>> 8f72978f
     def wallets(page_size: 10, next_page_token: nil)
       opts = {
         limit: page_size
       }
-<<<<<<< HEAD
 
       opts[:page] = next_page_token unless next_page_token.nil?
-
-      wallet_list = Coinbase.call_api do
-        wallets_api.list_wallets(opts)
-      end
-
-      # A map from wallet_id to address models.
-      address_model_map = {}
-
-      wallet_list.data.each do |wallet_model|
-        addresses_list = Coinbase.call_api do
-          addresses_api.list_addresses(wallet_model.id, { limit: Coinbase::Wallet::MAX_ADDRESSES })
-        end
-
-        address_model_map[wallet_model.id] = addresses_list.data
-      end
-
-      wallet_list.data.map do |wallet_model|
-        Wallet.new(wallet_model, seed: '', address_models: address_model_map[wallet_model.id])
-      end
-    end
-=======
-
-      opts[:page] = next_page_token unless next_page_token.nil?
->>>>>>> 8f72978f
 
       wallet_list = Coinbase.call_api do
         wallets_api.list_wallets(opts)
