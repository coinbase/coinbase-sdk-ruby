# frozen_string_literal: true

require_relative 'coinbase/address'
require_relative 'coinbase/asset'
require_relative 'coinbase/authenticator'
require_relative 'coinbase/balance'
require_relative 'coinbase/balance_map'
require_relative 'coinbase/client'
require_relative 'coinbase/constants'
require_relative 'coinbase/errors'
require_relative 'coinbase/faucet_transaction'
require_relative 'coinbase/middleware'
require_relative 'coinbase/network'
require_relative 'coinbase/transfer'
require_relative 'coinbase/user'
require_relative 'coinbase/wallet'
require 'json'

# The Coinbase SDK.
module Coinbase
  class InvalidConfiguration < StandardError; end

  # Returns the configuration object.
  # @return [Configuration] the configuration object
  def self.configuration
    @configuration ||= Configuration.new
  end

  # Configures the Coinbase SDK.
  # @return [String] A string indicating successful configuration
  def self.configure
    yield(configuration)

    raise InvalidConfiguration, 'API key private key is not set' unless configuration.api_key_private_key
    raise InvalidConfiguration, 'API key name is not set' unless configuration.api_key_name

    'Successfully configured Coinbase SDK'
  end

  # Configures the Coinbase SDK from the given CDP API Key JSON file.
  # @param file_path [String] (Optional) the path to the CDP API Key JSON file
  # file in the root directory by default.
  # @return [String] A string indicating successful configuration
  def self.configure_from_json(file_path = 'cdp_api_key.json')
    configuration.from_json(file_path)

    raise InvalidConfiguration, 'API key private key is not set' unless configuration.api_key_private_key
    raise InvalidConfiguration, 'API key name is not set' unless configuration.api_key_name

    'Successfully configured Coinbase SDK'
  end

  # Configuration object for the Coinbase SDK.
  class Configuration
    attr_reader :base_sepolia_rpc_url, :base_sepolia_client
<<<<<<< HEAD
    attr_accessor :api_url, :api_key_name, :api_key_private_key, :debug_api, :backup_file_path, :use_server_signer
=======
    attr_accessor :api_url, :api_key_name, :api_key_private_key, :debug_api
>>>>>>> 8f72978f

    # Initializes the configuration object.
    def initialize
      @base_sepolia_rpc_url = 'https://sepolia.base.org'
      @base_sepolia_client = Jimson::Client.new(@base_sepolia_rpc_url)
      @api_url = 'https://api.cdp.coinbase.com'
      @debug_api = false
<<<<<<< HEAD
      @backup_file_path = 'seeds.json'
      @use_server_signer = false
=======
>>>>>>> 8f72978f
    end

    # Sets configuration values based on the provided CDP API Key JSON file.
    # @param file_path [String] (Optional) the path to the CDP API Key JSON file
    # file in the root directory by default.
    def from_json(file_path = 'cdp_api_key.json')
      # Expand paths to respect shortcuts like ~.
      file_path = File.expand_path(file_path)

      raise InvalidConfiguration, 'Invalid configuration file type' unless file_path.end_with?('.json')

      file = File.read(file_path)
      data = JSON.parse(file)
      @api_key_name = data['name']
      @api_key_private_key = data['privateKey']
    end

    # Sets the Base Sepolia RPC URL.
    # @param new_base_sepolia_rpc_url [String] the new Base Sepolia RPC URL
    def base_sepolia_rpc_url=(new_base_sepolia_rpc_url)
      @base_sepolia_rpc_url = new_base_sepolia_rpc_url
      @base_sepolia_client = Jimson::Client.new(@base_sepolia_rpc_url)
    end

    # Returns the API client.
    # @return [Coinbase::Client::ApiClient] the API client
    def api_client
      @api_client ||= Coinbase::Client::ApiClient.new(Middleware.config)
    end
  end

  # Returns the default user.
  # @return [Coinbase::User] the default user
  def self.default_user
    @default_user ||= load_default_user
  end

  # Converts a string to a symbol, replacing hyphens with underscores.
  # @param string [String] the string to convert
  # @return [Symbol] the converted symbol
  def self.to_sym(value)
    value.to_s.gsub('-', '_').to_sym
  end

  # Loads the default user.
  # @return [Coinbase::User] the default user
  def self.load_default_user
    users_api = Coinbase::Client::UsersApi.new(configuration.api_client)
    user_model = users_api.get_current_user
    Coinbase::User.new(user_model)
  end

  # Wraps a call to the Platform API to ensure that the error is caught and
  # wrapped as an APIError.
  def self.call_api
    yield
  rescue Coinbase::Client::ApiError => e
    raise Coinbase::APIError.from_error(e)
  rescue StandardError => e
    raise e
  end

  # Returns the configuration use_server_signer.
  # @return [bool] whether to use server signer or not.
  def self.use_server_signer?
    Coinbase.configuration.use_server_signer
  end
end<|MERGE_RESOLUTION|>--- conflicted
+++ resolved
@@ -53,11 +53,7 @@
   # Configuration object for the Coinbase SDK.
   class Configuration
     attr_reader :base_sepolia_rpc_url, :base_sepolia_client
-<<<<<<< HEAD
-    attr_accessor :api_url, :api_key_name, :api_key_private_key, :debug_api, :backup_file_path, :use_server_signer
-=======
-    attr_accessor :api_url, :api_key_name, :api_key_private_key, :debug_api
->>>>>>> 8f72978f
+    attr_accessor :api_url, :api_key_name, :api_key_private_key, :debug_api, :use_server_signer
 
     # Initializes the configuration object.
     def initialize
@@ -65,11 +61,6 @@
       @base_sepolia_client = Jimson::Client.new(@base_sepolia_rpc_url)
       @api_url = 'https://api.cdp.coinbase.com'
       @debug_api = false
-<<<<<<< HEAD
-      @backup_file_path = 'seeds.json'
-      @use_server_signer = false
-=======
->>>>>>> 8f72978f
     end
 
     # Sets configuration values based on the provided CDP API Key JSON file.
