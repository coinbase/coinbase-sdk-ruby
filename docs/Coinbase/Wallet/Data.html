--- conflicted
+++ resolved
@@ -339,15 +339,6 @@
       <pre class="lines">
 
 
-<<<<<<< HEAD
-242
-243
-244
-245</pre>
-    </td>
-    <td>
-      <pre class="code"><span class="info file"># File 'lib/coinbase/wallet.rb', line 242</span>
-=======
 327
 328
 329
@@ -355,7 +346,6 @@
     </td>
     <td>
       <pre class="code"><span class="info file"># File 'lib/coinbase/wallet.rb', line 327</span>
->>>>>>> 8f72978f
 
 <span class='kw'>def</span> <span class='id identifier rubyid_initialize'>initialize</span><span class='lparen'>(</span><span class='label'>wallet_id:</span><span class='comma'>,</span> <span class='label'>seed:</span><span class='rparen'>)</span>
   <span class='ivar'>@wallet_id</span> <span class='op'>=</span> <span class='id identifier rubyid_wallet_id'>wallet_id</span>
@@ -399,21 +389,12 @@
       <pre class="lines">
 
 
-<<<<<<< HEAD
-237
-238
-239</pre>
-    </td>
-    <td>
-      <pre class="code"><span class="info file"># File 'lib/coinbase/wallet.rb', line 237</span>
-=======
 322
 323
 324</pre>
     </td>
     <td>
       <pre class="code"><span class="info file"># File 'lib/coinbase/wallet.rb', line 322</span>
->>>>>>> 8f72978f
 
 <span class='kw'>def</span> <span class='id identifier rubyid_seed'>seed</span>
   <span class='ivar'>@seed</span>
@@ -451,21 +432,12 @@
       <pre class="lines">
 
 
-<<<<<<< HEAD
-237
-238
-239</pre>
-    </td>
-    <td>
-      <pre class="code"><span class="info file"># File 'lib/coinbase/wallet.rb', line 237</span>
-=======
 322
 323
 324</pre>
     </td>
     <td>
       <pre class="code"><span class="info file"># File 'lib/coinbase/wallet.rb', line 322</span>
->>>>>>> 8f72978f
 
 <span class='kw'>def</span> <span class='id identifier rubyid_wallet_id'>wallet_id</span>
   <span class='ivar'>@wallet_id</span>
@@ -546,21 +518,12 @@
       <pre class="lines">
 
 
-<<<<<<< HEAD
-256
-257
-258</pre>
-    </td>
-    <td>
-      <pre class="code"><span class="info file"># File 'lib/coinbase/wallet.rb', line 256</span>
-=======
 341
 342
 343</pre>
     </td>
     <td>
       <pre class="code"><span class="info file"># File 'lib/coinbase/wallet.rb', line 341</span>
->>>>>>> 8f72978f
 
 <span class='kw'>def</span> <span class='kw'>self</span><span class='period'>.</span><span class='id identifier rubyid_from_hash'>from_hash</span><span class='lparen'>(</span><span class='id identifier rubyid_data'>data</span><span class='rparen'>)</span>
   <span class='const'><span class='object_link'><a href="" title="Coinbase::Wallet::Data (class)">Data</a></span></span><span class='period'>.</span><span class='id identifier rubyid_new'><span class='object_link'><a href="#initialize-instance_method" title="Coinbase::Wallet::Data#initialize (method)">new</a></span></span><span class='lparen'>(</span><span class='label'>wallet_id:</span> <span class='id identifier rubyid_data'>data</span><span class='lbracket'>[</span><span class='tstring'><span class='tstring_beg'>&#39;</span><span class='tstring_content'>wallet_id</span><span class='tstring_end'>&#39;</span></span><span class='rbracket'>]</span><span class='comma'>,</span> <span class='label'>seed:</span> <span class='id identifier rubyid_data'>data</span><span class='lbracket'>[</span><span class='tstring'><span class='tstring_beg'>&#39;</span><span class='tstring_content'>seed</span><span class='tstring_end'>&#39;</span></span><span class='rbracket'>]</span><span class='rparen'>)</span>
@@ -620,21 +583,12 @@
       <pre class="lines">
 
 
-<<<<<<< HEAD
-249
-250
-251</pre>
-    </td>
-    <td>
-      <pre class="code"><span class="info file"># File 'lib/coinbase/wallet.rb', line 249</span>
-=======
 334
 335
 336</pre>
     </td>
     <td>
       <pre class="code"><span class="info file"># File 'lib/coinbase/wallet.rb', line 334</span>
->>>>>>> 8f72978f
 
 <span class='kw'>def</span> <span class='id identifier rubyid_to_hash'>to_hash</span>
   <span class='lbrace'>{</span> <span class='label'>wallet_id:</span> <span class='id identifier rubyid_wallet_id'>wallet_id</span><span class='comma'>,</span> <span class='label'>seed:</span> <span class='id identifier rubyid_seed'>seed</span> <span class='rbrace'>}</span>
