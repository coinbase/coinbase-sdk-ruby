# Coinbase Ruby SDK

The Coinbase Ruby SDK enables the simple integration of crypto into your app.
By calling Coinbase's Platform APIs, the SDK allows you to provision crypto wallets,
send crypto into/out of those wallets, track wallet balances, and trade crypto from
one asset into another.

The SDK currently supports Customer-custodied Wallets on the Base Sepolia test network.

**NOTE: The Coinbase SDK is currently in Alpha. The SDK:**

- **may make backwards-incompatible changes between releases**
- **should not be used on Mainnet (i.e. with real funds)**

Currently, the SDK is intended for use on testnet for quick bootstrapping of crypto wallets at
hackathons, code academies, and other development settings.

## Documentation

- [Platform API Documentation](https://docs.cdp.coinbase.com/platform-apis/docs/welcome)
- [Ruby SDK Documentation](https://coinbase.github.io/coinbase-sdk-ruby/)

## Requirements

Make sure that your developer environment satisfies all of the requirements before proceeding through the quickstart.

### Ruby 2.7+

The Coinbase server-side SDK requires Ruby 2.7 or higher. To view your currently installed version of Ruby, run
the following from the command-line:

```bash
ruby -v
```

We recommend installing and managing Ruby versions with `rbenv`.
See [Using Package Managers](https://github.com/rbenv/rbenv?tab=readme-ov-file#homebrew) in the rbenv README for instructions on how to install `rbenv`.

Once `rbenv` has been installed, you can install and use Ruby 2.7 by running the following commands:

```bash
rbenv install 2.7.0
rbenv global 2.7.0
```

### Rbsecp256k1 Gem

The Coinbase Platform SDK depends on the `rbsecp256k1` gem, which requires certain dependencies to be installed on your system. Follow the instructions provided [here](https://github.com/etscrivner/rbsecp256k1?tab=readme-ov-file#requirements) to meet these requirements:

#### MacOS

On MacOS, run the following command:

```bash
brew install automake openssl libtool pkg-config gmp libffi
```

#### Linux

On Linux, run the following command:

```
sudo apt-get install build-essential automake pkg-config libtool \
  libffi-dev libssl-dev libgmp-dev python3-dev
```

:::info
If you installed `libsecp256k1` but the gem cannot find it, run `ldconfig` to update your library load paths.
:::

### OpenSSL Gem

The Coinbase Platform SDK relies on the `openssl` gem for certain cryptographic operations. If you encounter issues installing
the Platform SDK, ensure that OpenSSL 3+ is installed, and that the version used by Ruby matches the version required by the gem.

If you encounter an error like this:

```bash
error: incomplete definition of type 'struct evp_md_ctx_st'
    pkey = EVP_PKEY_CTX_get0_pkey(EVP_MD_CTX_get_pkey_ctx(ctx));
```

re-install the openssl gem with the following command:

```bash
gem install openssl -- --with-openssl-dir=$(brew --prefix openssl@3)
```

## Installation

There are two ways of installing the Coinbase Platform SDK: for use with the Interactive Ruby Shell, or for use
in a Ruby project (e.g. Ruby on Rails).

### For `irb`

Use the Interactive Ruby Shell (`irb`) to leverage Ruby’s built-in REPL and quickly explore the functionality of our SDK.

Run the following from the command line:

```bash
gem install coinbase-sdk
```

After running `irb`, require the Gem:

```ruby
require 'coinbase'
```

### For Ruby on Rails

Alternatively, if you want to install your Coinbase SDK gem to your Ruby on Rails project, add the following line to your Gemfile:

```ruby
gem 'coinbase-sdk'
```

Or if you are using a Gemspec:

```ruby
Gem::Specification.new do |spec|
  spec.add_runtime_dependency 'coinbase-sdk'
end
```

Then run:

```bash
bundle install
```

## Creating a Wallet

To start, [create a CDP API key](https://portal.cdp.coinbase.com/access/api). Then, initialize the Platform SDK by passing your API key name and API key's private key via the `configure` method:

```ruby
api_key_name = "Copy your API key name here."
# Ensure that you are using double-quotes here.
api_key_private_key = "Copy your API key's private key here."

Coinbase.configure do |config|
  config.api_key_name = api_key_name
  config.api_key_private_key = api_key_private_key
end

puts "Coinbase SDK has been successfully configured with CDP API key."
```

Another way to initialize the SDK is by sourcing the API key from the JSON file that contains your API key,
downloaded from the CDP portal.

```ruby
Coinbase.configure_from_json('~/Downloads/cdp_api_key.json')

puts "Coinbase SDK has been successfully configured from JSON file."
```

This will allow you to [authenticate](./authentication.md) with the Platform APIs and get access to the
[`default_user`](./users.md):

```ruby
u = Coinbase.default_user
```

Now, create a wallet from the User. Wallets are created with a single default address.

```ruby
# Create a wallet with one address by default.
w1 = u.create_wallet
```

Wallets come with a single default address, accessible via `default_address`:

```ruby
# A wallet has a default address.
a = w1.default_address
```

## Funding a Wallet

Wallets do not have funds on them to start. For Base Sepolia testnet, we provide a `faucet` method to fund your wallet with
testnet ETH. You are allowed one faucet claim per 24-hour window.

```ruby
# Fund the wallet with a faucet transaction.
faucet_tx = w1.faucet

puts "Faucet transaction successfully completed: #{faucet_tx}"
```

## Transferring Funds

Now that your faucet transaction has successfully completed, you can send the funds in your wallet to another wallet.
The code below creates another wallet, and uses the `transfer` function to send testnet ETH from the first wallet to
the second:

```ruby
# Create a new wallet w2 to transfer funds to.
w2 = u.create_wallet

puts "Wallet successfully created: #{w2}"

t = w1.transfer(0.00001, :eth, w2).wait!

puts "Transfer successfully completed: #{t}"
```

See [Transers](./transfers.md) for more information.

## Persisting a Wallet

The SDK creates wallets with developer managed keys, which means you are responsible for securely storing the keys required to re-instantiate wallets. The following code explains how to export a wallet and store it in a secure location.

```ruby
# Export the data required to re-instantiate the wallet.
data = w1.export
```

In order to persist the data for a wallet, you will need to implement a `store` method to store the exported data in a secure location. If you do not store the wallet in a secure location, you will lose access to the wallet, as well as the funds on it.

```ruby
# You should implement the "store" method to securely persist the data object,
# which is required to re-instantiate the wallet at a later time. For ease of use,
# the data object is converted to a Hash first.
store(data.to_hash)
```

For more information on wallet persistence, see [the documentation on wallets](./wallets.md#persisting-a-wallet).

<<<<<<< HEAD
Alternatively, you can use the `save_wallet_locally!` function to persist wallets on your local file system. This is a
convenience function purely for testing purposes, and should not be considered a secure method of persisting wallets.

```ruby
# Set encrypt: true to encrypt the wallet export data with your CDP API key.
u.save_wallet_locally!(w1, encrypt: true)

puts "Wallet #{w1.id} successfully saved to local file storage."
=======
Alternatively, you can use the `save_seed!` function to persist a wallet's seed to a local file. This is a
convenience function purely for testing purposes, and should not be considered a secure method of persisting wallets.

```ruby
# Pick a file to which to save your wallet seed.
file_path = 'my_seed.json'

# Set encrypt: true to encrypt the wallet seed with your CDP API key.
w1.save_seed!(file_path, encrypt: true)

puts "Seed for wallet #{w1.id} successfully saved to #{file_path}."
>>>>>>> 8f72978f
```

## Re-instantiating a Wallet

To re-instantiate a wallet, fetch your export data from your secure storage, and pass it to the `import` method:

```ruby
# You should implement the "fetch" method to retrieve the securely persisted data object,
# keyed by the wallet ID.
fetched_data = fetch(w1.id)

# w3 will be equivalent to w1.
w3 = u.import_wallet(fetched_data)
```

<<<<<<< HEAD
If you used the `save_wallet_locally!` function to persist wallets on your local file system, then you can use the
`load_wallets_from_local` function re-instantiate the wallets.

```ruby
# wallets will contain a Hash from wallet ID to wallet.
wallets = u.load_wallets_from_local

puts "Wallets successfully loaded from local file storage."

# w4 will be equivalent to w1 and w3.
w4 = wallets[w1.id]
=======
If you used the `save_seed!` function to persist a wallet's seed to a local file, then you can first fetch
the unhydrated wallet from the server, and then use the `load_seed` method to re-instantiate the wallet.

```ruby
# Get the unhydrated wallet from the server.
w4 = u.wallet(w1.id)

# You can now load the seed into the wallet from the local file.
# w4 will be equivalent to w1.
w4.load_seed(file_path)
>>>>>>> 8f72978f
```

## Development

### Ruby Version

Developing in this repository requires Ruby >= 2.7.0. To install this on an M2 Mac,
run the [following command](https://github.com/rbenv/ruby-build/discussions/2034):

```bash
RUBY_CFLAGS=-DUSE_FFI_CLOSURE_ALLOC rbenv install 2.7.0
```

### Set-up

Clone the repo by running:

```bash
git clone https://github.com/coinbase/coinbase-sdk-ruby.git
```

To install all dependencies, run:

```bash
bundle install
```

This SDK transitively depends on [rbsecp256k1](https://github.com/etscrivner/rbsecp256k1). Follow
[these instructions](https://github.com/etscrivner/rbsecp256k1?tab=readme-ov-file#requirements) to
ensure you have the necessary dependencies installed.

The SDK assumes the existence of a `BASE_SEPOLIA_RPC_URL` environment variable defined in your .env file.
By default, this is the publicly available endpoint, which is rate-limited.
To provision your own endpoint, go to the [CDP Portal](https://portal.cloud.coinbase.com/products/base). Then
copy and paste your Base Sepolia RPC URL in the .env file:

```
BASE_SEPOLIA_RPC_URL=YOUR-URL
```

### Linting

To autocorrect all lint errors, run:

```bash
make format
```

To detect all lint errors, run:

```bash
make lint
```

### Testing

To run all tests, run:

```bash
make test
```

To run a specific test, run (for example):

```bash
bundle exec rspec spec/coinbase/wallet_spec.rb
```

### REPL

The repository is equipped with a REPL to allow developers to play with the SDK. To start
it, run:

```bash
make repl
```

### Generating Documentation

To generate documentation from the Ruby comments, run:

```bash
make docs
```<|MERGE_RESOLUTION|>--- conflicted
+++ resolved
@@ -227,16 +227,6 @@
 
 For more information on wallet persistence, see [the documentation on wallets](./wallets.md#persisting-a-wallet).
 
-<<<<<<< HEAD
-Alternatively, you can use the `save_wallet_locally!` function to persist wallets on your local file system. This is a
-convenience function purely for testing purposes, and should not be considered a secure method of persisting wallets.
-
-```ruby
-# Set encrypt: true to encrypt the wallet export data with your CDP API key.
-u.save_wallet_locally!(w1, encrypt: true)
-
-puts "Wallet #{w1.id} successfully saved to local file storage."
-=======
 Alternatively, you can use the `save_seed!` function to persist a wallet's seed to a local file. This is a
 convenience function purely for testing purposes, and should not be considered a secure method of persisting wallets.
 
@@ -248,7 +238,6 @@
 w1.save_seed!(file_path, encrypt: true)
 
 puts "Seed for wallet #{w1.id} successfully saved to #{file_path}."
->>>>>>> 8f72978f
 ```
 
 ## Re-instantiating a Wallet
@@ -264,19 +253,6 @@
 w3 = u.import_wallet(fetched_data)
 ```
 
-<<<<<<< HEAD
-If you used the `save_wallet_locally!` function to persist wallets on your local file system, then you can use the
-`load_wallets_from_local` function re-instantiate the wallets.
-
-```ruby
-# wallets will contain a Hash from wallet ID to wallet.
-wallets = u.load_wallets_from_local
-
-puts "Wallets successfully loaded from local file storage."
-
-# w4 will be equivalent to w1 and w3.
-w4 = wallets[w1.id]
-=======
 If you used the `save_seed!` function to persist a wallet's seed to a local file, then you can first fetch
 the unhydrated wallet from the server, and then use the `load_seed` method to re-instantiate the wallet.
 
@@ -287,7 +263,6 @@
 # You can now load the seed into the wallet from the local file.
 # w4 will be equivalent to w1.
 w4.load_seed(file_path)
->>>>>>> 8f72978f
 ```
 
 ## Development
